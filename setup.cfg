--- conflicted
+++ resolved
@@ -37,12 +37,8 @@
 	pyparsing #==3.0.7
 	python-dateutil #==2.8.2
 	six #==1.16.0
-<<<<<<< HEAD
     colorlog
-=======
-    	colorlog
 
->>>>>>> a4ce35e4
 # The usage of test_requires is discouraged, see `Dependency Management` docs
 # tests_require = pytest; pytest-cov
 # Require a specific Python version, e.g. Python 2.7 or >= 3.4
