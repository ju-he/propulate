--- conflicted
+++ resolved
@@ -103,11 +103,6 @@
         self.emigration_propagator = emigration_propagator  # emigration propagator
         self.rng = rng
 
-        self.best_ind_per_island_per_generation = np.empty(0)
-        self.mean_generation = np.empty(0)
-        self.co_matrix_generation = np.empty(0)
-        self.sigma_generation = np.empty(0)
-
         # Load initial population of evaluated individuals from checkpoint if exists.
         load_ckpt_file = self.checkpoint_path / f"island_{self.island_idx}_ckpt.pkl"
         if not os.path.isfile(load_ckpt_file):  # If not exists, check for backup file.
@@ -373,17 +368,6 @@
                 self._determine_worker_dumping_next()
             )  # Determine worker dumping checkpoint in the next generation.
 
-            # load balancing needed?
-            if hasattr(self.propagator, 'get_co_matrix') and self.comm.rank == 0:
-                # just the best ind of worker 0 since populations should be very similar and it is a lot cheaper
-                self.best_ind_per_island_per_generation = np.append(self.best_ind_per_island_per_generation,
-                                                                    min(self.population,
-                                                                        key=attrgetter("loss")).loss)
-                self.mean_generation = np.append(self.mean_generation, self.propagator.get_mean())
-                self.co_matrix_generation = np.append(self.co_matrix_generation,
-                                                      self.propagator.get_co_matrix())
-                self.sigma_generation = np.append(self.sigma_generation, self.propagator.get_sigma())
-
             # Go to next generation.
             self.generation += 1
 
@@ -570,17 +554,5 @@
                 res_str = f"Top {top_n} result(s) on island {self.island_idx}:\n"
                 for i in range(top_n):
                     res_str += f"({i+1}): {unique_pop[i]}\n"
-<<<<<<< HEAD
-                print(res_str)
-
-        if hasattr(self.propagator, 'get_co_matrix') and self.comm.rank == 0:
-            np.save(self.checkpoint_path / f"best_ind_over_gens_I{self.island_idx}.npy",
-                    self.best_ind_per_island_per_generation)
-            np.save(self.checkpoint_path / f"mean_over_gens_I{self.island_idx}.npy", self.mean_generation)
-            np.save(self.checkpoint_path / f"sigma_over_gens_I{self.island_idx}.npy", self.sigma_generation)
-            np.save(self.checkpoint_path / f"co_matrix_over_gens_I{self.island_idx}.npy", self.co_matrix_generation)
-
-=======
                 log.info(res_str)
->>>>>>> c520e1ae
         return MPI.COMM_WORLD.allgather(best)