--- conflicted
+++ resolved
@@ -31,12 +31,7 @@
         generations=0,
         checkpoint_path=Path('./'),
         migration_topology=None,
-<<<<<<< HEAD
         migration_prob=None,
-=======
-        comm_inter=MPI.COMM_WORLD,
-        migration_prob=0.,
->>>>>>> a9f44925
         emigration_propagator=None,
         immigration_propagator=None,
         unique_ind=None,
