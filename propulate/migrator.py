--- conflicted
+++ resolved
@@ -2,11 +2,7 @@
 import random
 import logging
 from pathlib import Path
-<<<<<<< HEAD
-from typing import Callable, Union, Type, Generator
-=======
-from typing import Callable, Optional, Type, Union
->>>>>>> 547c1fbf
+from typing import Callable, Generator, Optional, Type, Union
 
 import numpy as np
 from mpi4py import MPI
@@ -60,56 +56,16 @@
         migration_topology: Optional[np.ndarray] = None,
         migration_prob: float = 0.0,
         emigration_propagator: Type[Propagator] = SelectMin,
-<<<<<<< HEAD
-        island_displs: np.ndarray = None,
-        island_counts: np.ndarray = None,
-        rng: random.Random = None,
-        surrogate_factory: Callable[[], Surrogate] = None,
-=======
         island_displs: Optional[np.ndarray] = None,
         island_counts: Optional[np.ndarray] = None,
->>>>>>> 547c1fbf
+        surrogate_factory: Callable[[], Surrogate] = None,
     ) -> None:
         """
         Initialize ``Migrator`` with given parameters.
 
         Parameters
         ----------
-<<<<<<< HEAD
         loss_fn: Union[Callable, Generator[float, None, None]]
-                 loss function to be minimized
-        propagator: propulate.propagators.Propagator
-                    propagator to apply for breeding
-        island_idx: int
-                    index of island
-        comm: MPI.Comm
-              intra-island communicator
-        generations: int
-                     number of generations to run
-        checkpoint_path: Union[Path, str]
-                         Path where checkpoints are loaded from and stored.
-        migration_topology: numpy.ndarray
-                            2D matrix where entry (i,j) specifies how many
-                            individuals are sent by island i to island j
-        migration_prob: float
-                        per-worker migration probability
-        emigration_propagator: type[propulate.propagators.Propagator]
-                               emigration propagator, i.e., how to choose individuals
-                               for emigration that are sent to destination island.
-                               Should be some kind of selection operator.
-        island_displs: numpy.ndarray
-                    array with MPI.COMM_WORLD rank of each island's worker 0
-                    Element i specifies MPI.COMM_WORLD rank of worker 0 on island with index i.
-        island_counts: numpy.ndarray
-                       array with number of workers per island
-                       Element i specifies number of workers on island with index i.
-        rng: random.Random
-             random number generator
-        surrogate_factory: Callable[[], Surrogate]
-                           Function that returns a new instance of a Surrogate model.
-                           Only used when loss_fn is a generator function.
-=======
-        loss_fn : Callable
             The loss function to be minimized.
         propagator: propulate.propagators.Propagator
             The propagator to apply for breeding.
@@ -141,7 +97,9 @@
             island with index i in the Propulate communicator.
         island_counts : numpy.ndarray, optional
             An array with the number of workers per island. Element i specifies the number of workers on island i.
->>>>>>> 547c1fbf
+        surrogate_factory: Callable[[], Surrogate]
+           Function that returns a new instance of a Surrogate model.
+           Only used when loss_fn is a generator function.
         """
         super().__init__(
             loss_fn,
@@ -158,11 +116,7 @@
             emigration_propagator,
             island_displs,
             island_counts,
-<<<<<<< HEAD
-            rng,
             surrogate_factory,
-=======
->>>>>>> 547c1fbf
         )
         # Set class attributes.
         self.emigrated = []  # Emigrated individuals to be deactivated on sending island
